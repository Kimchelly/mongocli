// Copyright 2020 MongoDB Inc
//
// Licensed under the Apache License, Version 2.0 (the "License");
// you may not use this file except in compliance with the License.
// You may obtain a copy of the License at
//
//      http://www.apache.org/licenses/LICENSE-2.0
//
// Unless required by applicable law or agreed to in writing, software
// distributed under the License is distributed on an "AS IS" BASIS,
// WITHOUT WARRANTIES OR CONDITIONS OF ANY KIND, either express or implied.
// See the License for the specific language governing permissions and
// limitations under the License.
package description

const (
	Atlas                    = "Atlas operations."
	Alerts                   = "Manage alerts for your project."
	AcknowledgeAlerts        = "Acknowledge an alert for your project."
	UnacknowledgeAlerts      = "Unacknowledge an alert for your project."
	Config                   = "Manage alerts configuration for your project."
	ConfigLong               = "The configs command provides access to your alerts configurations. You can create, edit, and delete alert configurations."
	CreateAlertsConfig       = "Create an alert configuration for your project."
	DeleteAlertsConfig       = "Delete an alert configuration from your project."
	AlertsConfigFields       = "Manage alert configuration fields for your project."
	AlertsConfigFieldsType   = "List alert configurations available field types."
	ListAlertsConfigs        = "List alert configurations for a project."
	UpdateAlertsConfig       = "Update an alert configuration for a project."
	DescribeAlert            = "Describe an alert for a project."
	ListAlerts               = "List alerts for a project."
	Backup                   = "Manage backups for your project."
	Checkpoints              = "Manage backup checkpoints for your project."
	ListCheckpoints          = "List continuous backup checkpoints for your project."
	Restores                 = "Manage restore jobs for your project."
	ListRestores             = "Lists restore jobs for a project and cluster."
	StartRestore             = "Start a restore job for a project and cluster."
	Snapshots                = "Manage backup snapshots for your project."
	ListSnapshots            = "List snapshots for a project and cluster."
	Logs                     = "Download host logs for your project."
	LogsDownload             = "Download a host mongodb logs."
	Clusters                 = "Manage clusters for your project."
	ClustersIndexes          = "Manage cluster rolling indexes for your project."
	ClustersLong             = "The clusters command provides access to your cluster configurations. You can create, edit, and delete clusters."
	CreateCluster            = "Create a MongoDB cluster."
	CreateIndex              = "Create a rolling index for your MongoDB cluster."
	ApplyCluster             = "Apply a new cluster configuration for your project."
	DeleteCluster            = "Delete a cluster from your project."
	DescribeCluster          = "Describe a cluster."
	ListClusters             = "List clusters for your project."
	UpdateCluster            = "Update a MongoDB cluster."
	PauseCluster             = "Pause a running MongoDB cluster in Atlas."
	StartCluster             = "Start a paused MongoDB cluster in Atlas."
	WatchCluster             = "Watch for a cluster to be available."
	Processes                = "Manage MongoDB processes for your project."
	ListProcesses            = "List MongoDB processes for a project."
	DBUsers                  = "Manage database users for your project."
	DiagnoseArchive          = "Manage diagnose archives."
	DownloadDiagnoseArchive  = "Download diagnose archives."
	CreateDBUser             = "Create a database user for a project."
	DeleteDBUser             = "Delete a database user for a project."
	ListDBUsers              = "List Atlas database users for a project."
	ListEvents               = "List events for an organization or project"
	UpdateDBUser             = "Update a MongoDB dbuser in Atlas."
	ProcessMeasurements      = "Get measurements for a given host."
	Disks                    = "List available disks or disks measurements for a given host."
	ListDisks                = "List available disks for a given host."
	DescribeDisks            = "Describe disks measurements for a given host partition."
	Databases                = "List available databases or databases measurements for a given host."
	ListDatabases            = "List available databases for a given host."
	Whitelist                = "Manage the IP whitelist for a project."
	CreateWhitelist          = "Create an IP whitelist for a project."
	DeleteWhitelist          = "Delete a database user for a project."
	DescribeWhitelist        = "Describe an Atlas whitelist."
	ListWhitelist            = "List Atlas whitelist for a project."
	CloudManager             = "Cloud Manager operations."
	ShutdownCluster          = "Shutdown a cluster."
	StartUpCluster           = "Start up a cluster."
<<<<<<< HEAD
	ConfigDescription        = "Configure a profile. This let you store access settings to your cloud."
	ConfigDescribe           = "Return a specific profile"
	ConfigSetDescription     = "Configure specific properties of the profile."
=======
	ConfigDescription        = "Configure a profile to store access settings for your MongoDB deployment."
	ConfigSetDescription     = "Configure specific properties of a profile."
	ConfigList               = "List available profiles."
>>>>>>> e9b2e2b3
	IAM                      = "Organization and projects operations."
	Organization             = "Organization operations."
	OrganizationLong         = "Create, list and manage your MongoDB organizations."
	CreateOrganization       = "Create an organization."
	DeleteOrganization       = "Delete an organization."
	ListOrganizations        = "List organizations."
	DescribeOrganizations    = "Describe an organizations."
	Projects                 = "Project operations."
	ProjectsLong             = "Create, list and manage your MongoDB projects."
	CreateProject            = "Create a project."
	DeleteProject            = "Delete a project."
	ListProjects             = "List projects."
	DescribeProject          = "Describe a project."
	DownloadLogCollectionJob = "Download logs generated by a log collection job."
	OpsManager               = "Ops Manager operations."
	Agents                   = "Manage Ops Manager agents."
	ListGlobalAlerts         = "List global alerts."
	Automation               = "Manage Ops Manager automation config."
	ShowAutomationStatus     = "Show the current status of the automation config."
	WatchAutomationStatus    = "Watch for automation changes."
	Global                   = "Manage Ops Manager global properties."
	Owner                    = "Manage Ops Manager owners."
	CreateOwner              = "Create the first user for Ops Manager."
	Servers                  = "Manage Ops Manager servers."
	ListServer               = "List all available servers running an automation agent for the given project."
	Security                 = "Manage clusters security configuration."
	EnableSecurity           = "Enable authentication mechanisms for the project."
	Events                   = "Manage events for your project."
	Metrics                  = "Get measurements on the state of the MongoDB process."
	LogCollection            = "Manage log collection jobs."
	StartLogCollectionJob    = "Start a job to collect logs."
	ListLogCollectionJobs    = "List log collection jobs."
	DeleteLogCollectionJob   = "Delete a log collection job."
	LogsDownloadLong         = `To download a log you need the name of the host where the log files that you want to download are stored.
To see the hostnames of your Atlas cluster, visit the cluster overview page in the Atlas UI.
The name of the log file must be one of: mongodb.gz, mongos.gz, mongodb-audit-log.gz, mongos-audit-log.gz
`
	DBUsersLong = `The dbusers command retrieves, creates and modifies the MongoDB database users in your cluster.
Each user has a set of roles that provide access to the project’s databases. 
A user’s roles apply to all the clusters in the project.`
	ConfigLongDescription = `Configure settings in a user profile.
All settings are optional. You can specify settings individually by running: 
  $ mongocli config set --help 

You can also use environment variables (MCLI_*) when running the tool.
To find out more, see the documentation: https://docs.mongodb.com/mongocli/stable/configure/environment-variables/.`
	ConfigSetLong = `Configure specific properties of the profile.
Available properties include: %v.`
	ConfigDescribeLong = `Return a specific profile`
	CreateClusterLong  = `You can create MongoDB clusters using this command.
To quickest way to get started is to just specify a name for your cluster and cloud provider and region to deploy, 
this will create a 3 member replica set with the latest available mongodb server version available.
Some of the cluster configuration options are available via flags but for full control of your deployment you can provide a config file.`
)<|MERGE_RESOLUTION|>--- conflicted
+++ resolved
@@ -75,15 +75,10 @@
 	CloudManager             = "Cloud Manager operations."
 	ShutdownCluster          = "Shutdown a cluster."
 	StartUpCluster           = "Start up a cluster."
-<<<<<<< HEAD
-	ConfigDescription        = "Configure a profile. This let you store access settings to your cloud."
-	ConfigDescribe           = "Return a specific profile"
-	ConfigSetDescription     = "Configure specific properties of the profile."
-=======
 	ConfigDescription        = "Configure a profile to store access settings for your MongoDB deployment."
 	ConfigSetDescription     = "Configure specific properties of a profile."
 	ConfigList               = "List available profiles."
->>>>>>> e9b2e2b3
+	ConfigDescribe           = "Return a specific profile"
 	IAM                      = "Organization and projects operations."
 	Organization             = "Organization operations."
 	OrganizationLong         = "Create, list and manage your MongoDB organizations."
@@ -132,8 +127,7 @@
 To find out more, see the documentation: https://docs.mongodb.com/mongocli/stable/configure/environment-variables/.`
 	ConfigSetLong = `Configure specific properties of the profile.
 Available properties include: %v.`
-	ConfigDescribeLong = `Return a specific profile`
-	CreateClusterLong  = `You can create MongoDB clusters using this command.
+	CreateClusterLong = `You can create MongoDB clusters using this command.
 To quickest way to get started is to just specify a name for your cluster and cloud provider and region to deploy, 
 this will create a 3 member replica set with the latest available mongodb server version available.
 Some of the cluster configuration options are available via flags but for full control of your deployment you can provide a config file.`
